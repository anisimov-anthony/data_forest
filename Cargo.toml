--- conflicted
+++ resolved
@@ -26,9 +26,5 @@
 bst-rs = "0.1.0" # Generates data with which the outputs of the tested functions are compared in assertions (during prop testing).
 
 [dev-dependencies]
-<<<<<<< HEAD
-proptest = "1.6.0"
+proptest = "1.7.0"
 rand = "0.8"
-=======
-proptest = "1.7.0"
->>>>>>> 373eb8de
